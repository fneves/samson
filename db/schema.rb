--- conflicted
+++ resolved
@@ -72,7 +72,6 @@
     t.datetime "updated_at"
   end
 
-<<<<<<< HEAD
   create_table "jenkins_jobs", force: :cascade do |t|
     t.integer  "jenkins_job_id",     limit: 4
     t.string   "name",               limit: 255, null: false
@@ -86,10 +85,7 @@
   add_index "jenkins_jobs", ["deploy_id"], name: "index_jenkins_jobs_on_deploy_id", using: :btree
   add_index "jenkins_jobs", ["jenkins_job_id"], name: "index_jenkins_jobs_on_jenkins_job_id", using: :btree
 
-  create_table "jobs", force: true do |t|
-=======
   create_table "jobs", force: :cascade do |t|
->>>>>>> 61e34018
     t.text     "command",                                           null: false
     t.integer  "user_id",                                           null: false
     t.integer  "project_id",                                        null: false
