PLUGINS=all
DEFAULT_URL=http://localhost:3000
SECRET_TOKEN={bundle exec rake secret}

GITHUB_CLIENT_ID={fill me in}
GITHUB_SECRET={fill me in}
GITHUB_TOKEN={fill me in}
# GITHUB_ORGANIZATION={optional, eg. zendesk}
# GITHUB_ADMIN_TEAM={optional, eg. owners}
# GITHUB_DEPLOY_TEAM={optional, eg. developers}
# GITHUB_WEB_URL={optional, eg. github.com}
# GITHUB_API_URL={optional, eg. api.github.com}

# GOOGLE_CLIENT_ID={optional, fill me in}
# GOOGLE_CLIENT_SECRET={optional, fill me in}
# GOOGLE_DOMAIN={optional, set to @company.com to limit login only for people at Company}

#The following settings is required if auth with LDAP is enabled.
# LDAP_TITLE={fill me in, eg. My LDAP Server}
# LDAP_HOST=192.168.25.188
# LDAP_PORT=389
# LDAP_BASE='dc=domain,dc=com'
# LDAP_UID=uid
# LDAP_BINDDN=userldap
# LDAP_PASSWORD=myldapsecret

# AUTH_GITHUB={optional, set to 0 to disable Github authentication}
# AUTH_GOOGLE={optional, set to 0 to disable Google authentication}
# AUTH_LDAP={optional, set to 0 to disable LDAP authentication}

# BYPASS_EMAIL={optional, email destination that is alerted about buddy_check bypasses}
# BYPASS_JIRA_EMAIL={optional, jira email destination that is alerted about buddy_check bypasses}
# BYPASS_DETAILS={optional 'Some text explaining bypass procedure'}
# BUDDY_CHECK_FEATURE={optional, set to 1 to enable buddy_check feature; 0 to disable}

# BUDDY_CHECK_TIME_LIMIT={optional, set to 20 for max minutes a deploy is pending}

# PROJECT_CREATED_NOTIFY_ADDRESS=bobby-the-security-auditor@yourcompany.com

# DEPLOY_GROUP_FEATURE={optional, set to 1 to enable Environments and DeployGroups}

# DOCKER_FEATURE={optional, set to 1 for experimental docker support}

# FLOWDOCK_API_TOKEN={ required for the flowdock integration }

# FORCE_SSL={optional, set to 1 to require SSL}

<<<<<<< HEAD
## EXPORT_JOB_DOWNLOADED_AGE determines how long a csv export job and file should
## persist after it is downloaded before cleanup.
##
## EXPORT_JOB_MAX_AGE determines how long a csv export job and file should persist
## from it's creation date.
##
## Both fields takes an integer if using Ruby time syntax value (1.month, 1.week, 3.days)
## it will be parsed into an integer and result in 1 second or 3 seconds, which will likely
## result in report deletion before downloading
# EXPORT_JOB_DOWNLOADED_AGE={optional, default 12.hours}
# EXPORT_JOB_MAX_AGE={optional, default 1.month}
=======
# ENV_WHITELIST={optional, comma separated list of env values that should be used when deploying }
>>>>>>> ab3645c9

## JIRA_BASE_URL, if set, would enable the auto-detection of JIRA issue keys
## (e.g., KEY-123, SAMSON-456) in the titles and bodies of the pull requests
## associated with a deploy. The auto-detected JIRA issues will be displayed
## and linked (by prepending JIRA_BASE_URL) in the "JIRA Issues" tab of a deploy
##
## Full absolute JIRA URLs will still be detected, and they will take precedence
## over generated ones (i.e., if JIRA_BASE_URL is https://a.atlassian.net/browse/
## and both "KEY-123" and "http://z.atlassian.net/browse/KEY-123" appear in a
## pull request's title and body, only "http://z.atlassian.net/browse/KEY-123"
## would appear in the "JIRA Issues" tab).
##
# JIRA_BASE_URL={optional, eg. https://jira.atlassian.net/browse/}

# REQUEST_ACCESS_FEATURE={optional, set to 1 to enable request access link}
# REQUEST_ACCESS_EMAIL_ADDRESS_LIST={optional, space separated list of email addresses (managers mailing list, JIRA, etc.)}
# REQUEST_ACCESS_EMAIL_PREFIX={optional, email subject prefix}<|MERGE_RESOLUTION|>--- conflicted
+++ resolved
@@ -45,7 +45,8 @@
 
 # FORCE_SSL={optional, set to 1 to require SSL}
 
-<<<<<<< HEAD
+# ENV_WHITELIST={optional, comma separated list of env values that should be used when deploying }
+
 ## EXPORT_JOB_DOWNLOADED_AGE determines how long a csv export job and file should
 ## persist after it is downloaded before cleanup.
 ##
@@ -57,9 +58,6 @@
 ## result in report deletion before downloading
 # EXPORT_JOB_DOWNLOADED_AGE={optional, default 12.hours}
 # EXPORT_JOB_MAX_AGE={optional, default 1.month}
-=======
-# ENV_WHITELIST={optional, comma separated list of env values that should be used when deploying }
->>>>>>> ab3645c9
 
 ## JIRA_BASE_URL, if set, would enable the auto-detection of JIRA issue keys
 ## (e.g., KEY-123, SAMSON-456) in the titles and bodies of the pull requests
