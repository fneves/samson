class ProjectsController < ApplicationController
  before_filter :authorize_admin!, except: [:show, :index]
  before_filter :redirect_viewers!, only: [:show]

  helper_method :project

  rescue_from ActiveRecord::RecordNotFound do
    flash[:error] = "Project not found."
    redirect_to root_path
  end

  def index
    respond_to do |format|
      format.html do
        @projects = projects_for_user.alphabetical.includes(stages: [:current_deploy, { lock: :user }])
      end

      format.json do
        render json: Project.all
      end
    end
  end

  def new
    @project = Project.new

    stage = @project.stages.build(name: "Production")
    stage.flowdock_flows.build
    stage.new_relic_applications.build
  end

  def create
    @project = Project.new(project_params)

    if @project.save
      redirect_to project_path(@project)
    else
      stage = @project.stages.last
      stage ||= @project.stages.build
      stage.flowdock_flows.build if stage.flowdock_flows.empty?

      flash[:error] = @project.errors.full_messages
      render :new
    end
  end

  def show
    @stages = project.stages.includes(:last_deploy, :lock)
  end

  def edit
  end

  def update
    if project.update_attributes(project_params)
      redirect_to project_path(project)
    else
      flash[:error] = project.errors.full_messages
      render :edit
    end
  end

  def destroy
    project.soft_delete!

    flash[:notice] = "Project removed."
    redirect_to admin_projects_path
  end

  protected

  def project_params
    params.require(:project).permit(
      :name,
      :repository_url,
      :release_branch,
      stages_attributes: [
        :name, :confirm, :command,
        :deploy_on_release,
        :notify_email_address,
        :datadog_tags,
        :update_github_pull_requests,
<<<<<<< HEAD
        :comment_on_zendesk_tickets,
        :command_ids => [],
=======
        command_ids: [],
>>>>>>> d26319b2
        flowdock_flows_attributes: [:name, :token]
      ]
    )
  end

  def project
    @project ||= Project.find(params[:id])
  end

  def redirect_viewers!
    unless current_user.is_deployer?
      redirect_to project_deploys_path(project)
    end
  end

  def projects_for_user
    if current_user.starred_projects.any?
      current_user.starred_projects
    else
      Project
    end
  end
end<|MERGE_RESOLUTION|>--- conflicted
+++ resolved
@@ -80,12 +80,8 @@
         :notify_email_address,
         :datadog_tags,
         :update_github_pull_requests,
-<<<<<<< HEAD
         :comment_on_zendesk_tickets,
         :command_ids => [],
-=======
-        command_ids: [],
->>>>>>> d26319b2
         flowdock_flows_attributes: [:name, :token]
       ]
     )
