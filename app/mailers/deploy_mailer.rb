class DeployMailer < ActionMailer::Base
  default from: "deploys@zendesk.com"

  def deploy_email(stage, deploy)
    @project = stage.project
    @deploy = deploy
    @changeset = Changeset.find(@project.github_repo, @deploy.previous_commit, @deploy.commit)

<<<<<<< HEAD
    subject =  "[#{Rails.application.config.pusher.email_prefix}] #{deploy.summary_for_email}"

    mail(to: stage.notify_email_address, subject: subject)
=======
    mail(to: stage.notify_email_addresses, subject: deploy.summary)
>>>>>>> 88ac0b7a
  end
end<|MERGE_RESOLUTION|>--- conflicted
+++ resolved
@@ -6,12 +6,8 @@
     @deploy = deploy
     @changeset = Changeset.find(@project.github_repo, @deploy.previous_commit, @deploy.commit)
 
-<<<<<<< HEAD
     subject =  "[#{Rails.application.config.pusher.email_prefix}] #{deploy.summary_for_email}"
 
-    mail(to: stage.notify_email_address, subject: subject)
-=======
-    mail(to: stage.notify_email_addresses, subject: deploy.summary)
->>>>>>> 88ac0b7a
+    mail(to: stage.notify_email_addresses, subject: subject)
   end
 end